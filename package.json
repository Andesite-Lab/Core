{
  "name": "@andesite-lab/andesite-core",
  "version": "2.2.3",
  "author": "Ruby",
  "description": "Andesite - Core provides a set of tools to help you build a microservice",
  "type": "module",
  "license": "MIT",
  "keywords": [
    "andesite",
    "andesite-lab",
    "andesite-core",
    "core"
  ],
  "scripts": {
    "dev": "bun --watch source/index.ts",
    "build": "bun builder.ts",
    "start": "bun build/index.js",
    "test:unit": "bun test --timeout 5500 --coverage $(find test/unit -name '*.spec.ts')",
    "test:integration": "bun test --timeout 5500 $(find test/integration -name '*.spec.ts')",
    "test": "bun test --coverage --timeout 5500",
    "docs": "typedoc",
    "fix-lint": "eslint --fix ./source",
    "lint": "eslint ./source"
  },
  "devDependencies": {
    "@eslint/js": "^9.25.1",
    "@stylistic/eslint-plugin": "^4.2.0",
    "@types/bun": "^1.2.10",
<<<<<<< HEAD
    "eslint": "^9.24.0",
    "globals": "^16.0.0",
    "tsc-alias": "^1.8.15",
    "typedoc": "^0.28.2",
    "typescript-eslint": "^8.30.1"
  },
  "peerDependencies": {
    "@basalt-lab/basalt-helper": "^1.13.2",
=======
    "@types/nodemailer": "^6.4.17",
    "eslint": "^9.25.1",
    "globals": "^16.0.0",
    "tsc-alias": "^1.8.15",
    "typedoc": "^0.28.3",
    "typescript-eslint": "^8.31.0"
  },
  "peerDependencies": {
    "@basalt-lab/basalt-helper": "^1.13.3",
>>>>>>> 6e301af5
    "@basalt-lab/basalt-logger": "^1.12.1",
    "elysia": "^1.2.25",
    "ioredis": "^5.6.1",
    "jose": "^6.0.10",
    "knex": "^3.1.0",
    "mssql": "^11.0.1",
    "nodemailer": "^6.10.1",
    "typescript": "^5.8.3"
  },
  "exports": {
    "./database": "./dist/core/database/index.js",
    "./repository": "./dist/core/repository/index.js",
    "./elysia/plugin": "./dist/core/elysia/plugin/index.js",
    "./elysia/schema": "./dist/core/elysia/schema/index.js",
    "./mailer": "./dist/core/mailer/index.js",
    "./store": "./dist/core/store/index.js",
    "./util": "./dist/core/util/index.js",
    "./error": "./dist/error/index.js",
    "./error/key": "./dist/error/key/index.js",
    "./types": "./dist/types/index.js",
    ".": "./dist/index.js"
  },
  "changelog": {
    "types": {
      "feat": {
        "title": "🚀 Enhancements",
        "semver": "minor"
      },
      "perf": {
        "title": "⚡ Performance",
        "semver": "patch"
      },
      "fix": {
        "title": "🔧 Fixes",
        "semver": "patch"
      },
      "refactor": {
        "title": "🧹 Refactors",
        "semver": "patch"
      },
      "docs": {
        "title": "📖 Documentation",
        "semver": "patch"
      },
      "build": {
        "title": "📦 Build",
        "semver": "patch"
      },
      "types": {
        "title": "🌊 Types",
        "semver": "patch"
      },
      "chore": {
        "title": "🦉 Chore"
      },
      "examples": {
        "title": "🏀 Examples"
      },
      "test": {
        "title": "🧪 Tests"
      },
      "style": {
        "title": "🎨 Styles"
      },
      "ci": {
        "title": "🤖 CI"
      }
    },
    "templates": {
      "commitMessage": "chore(🦉): v{{newVersion}}",
      "tagMessage": "v{{newVersion}}",
      "tagBody": "v{{newVersion}}"
    }
  }
}<|MERGE_RESOLUTION|>--- conflicted
+++ resolved
@@ -26,7 +26,6 @@
     "@eslint/js": "^9.25.1",
     "@stylistic/eslint-plugin": "^4.2.0",
     "@types/bun": "^1.2.10",
-<<<<<<< HEAD
     "eslint": "^9.24.0",
     "globals": "^16.0.0",
     "tsc-alias": "^1.8.15",
@@ -34,18 +33,7 @@
     "typescript-eslint": "^8.30.1"
   },
   "peerDependencies": {
-    "@basalt-lab/basalt-helper": "^1.13.2",
-=======
-    "@types/nodemailer": "^6.4.17",
-    "eslint": "^9.25.1",
-    "globals": "^16.0.0",
-    "tsc-alias": "^1.8.15",
-    "typedoc": "^0.28.3",
-    "typescript-eslint": "^8.31.0"
-  },
-  "peerDependencies": {
     "@basalt-lab/basalt-helper": "^1.13.3",
->>>>>>> 6e301af5
     "@basalt-lab/basalt-logger": "^1.12.1",
     "elysia": "^1.2.25",
     "ioredis": "^5.6.1",
